//
// SPDX-License-Identifier: Apache-2.0 WITH LLVM-exception
// Copyright (C) 2020 - 2024 by the ryujin authors
//

#pragma once

#include "scope.h"
#include "solution_transfer.h"
#include "state_vector.h"
#include "time_loop.h"
#include "version_info.h"

#include <deal.II/base/logstream.h>
#include <deal.II/base/work_stream.h>
#include <deal.II/distributed/solution_transfer.h>
#include <deal.II/numerics/vector_tools.h>
#include <deal.II/numerics/vector_tools.templates.h>

#include <filesystem>
#include <fstream>
#include <iomanip>

using namespace dealii;

namespace ryujin
{
  template <typename Description, int dim, typename Number>
  TimeLoop<Description, dim, Number>::TimeLoop(const MPI_Comm &mpi_comm)
      : ParameterAcceptor("/A - TimeLoop")
      , mpi_ensemble_(mpi_comm)
      , hyperbolic_system_(mpi_ensemble_, "/B - Equation")
      , parabolic_system_(mpi_ensemble_, "/B - Equation")
      , discretization_(mpi_ensemble_, "/C - Discretization")
      , offline_data_(mpi_ensemble_, discretization_, "/D - OfflineData")
      , initial_values_(mpi_ensemble_,
                        "/E - InitialValues",
                        mpi_ensemble_,
                        offline_data_,
                        hyperbolic_system_,
                        parabolic_system_)
      , hyperbolic_module_(mpi_ensemble_,
                           computing_timer_,
                           offline_data_,
                           hyperbolic_system_,
                           initial_values_,
                           "/F - HyperbolicModule")
      , parabolic_module_(mpi_ensemble_,
                          computing_timer_,
                          offline_data_,
                          hyperbolic_system_,
                          parabolic_system_,
                          initial_values_,
                          "/G - ParabolicModule")
      , time_integrator_(mpi_ensemble_,
                         offline_data_,
                         hyperbolic_module_,
                         parabolic_module_,
                         "/H - TimeIntegrator")
      , mesh_adaptor_(mpi_ensemble_,
                      offline_data_,
                      hyperbolic_system_,
                      parabolic_system_,
                      hyperbolic_module_.initial_precomputed(),
                      hyperbolic_module_.alpha(),
                      "/I - MeshAdaptor")
      , postprocessor_(mpi_ensemble_,
                       offline_data_,
                       hyperbolic_system_,
                       parabolic_system_,
                       "/J - VTUOutput")
      , vtu_output_(mpi_ensemble_,
                    offline_data_,
                    hyperbolic_system_,
                    parabolic_system_,
                    postprocessor_,
                    hyperbolic_module_.initial_precomputed(),
                    hyperbolic_module_.alpha(),
                    "/J - VTUOutput")
      , quantities_(mpi_ensemble_,
                    offline_data_,
                    hyperbolic_system_,
                    parabolic_system_,
                    "/K - Quantities")
  {
    base_name_ = "test";
    add_parameter("basename", base_name_, "Base name for all output files");

    t_final_ = Number(5.);
    add_parameter("final time", t_final_, "Final time");

    enforce_t_final_ = false;
    add_parameter("enforce final time",
                  enforce_t_final_,
                  "Boolean indicating whether the final time should be "
                  "enforced strictly. If set to true the last time step is "
                  "shortened so that the simulation ends precisely at t_final");

    timer_granularity_ = Number(0.01);
    add_parameter("timer granularity",
                  timer_granularity_,
                  "The timer granularity specifies the time interval after "
                  "which compute, output, postprocessing, and mesh adaptation "
                  "routines are run. This \"baseline tick\" is further "
                  "modified by the corresponding \"*_multiplier\" options");

    enable_checkpointing_ = false;
    add_parameter(
        "enable checkpointing",
        enable_checkpointing_,
        "Write out checkpoints to resume an interrupted computation at timer "
        "granularity intervals. The frequency is determined by \"timer "
        "granularity\" and \"timer checkpoint multiplier\"");

    enable_output_full_ = false;
    add_parameter("enable output full",
                  enable_output_full_,
                  "Write out full pvtu records. The frequency is determined by "
                  "\"timer granularity\" and \"timer output full multiplier\"");

    enable_output_levelsets_ = false;
    add_parameter(
        "enable output levelsets",
        enable_output_levelsets_,
        "Write out levelsets pvtu records. The frequency is determined by "
        "\"timer granularity\" and \"timer output levelsets multiplier\"");

    enable_compute_error_ = false;
    add_parameter("enable compute error",
                  enable_compute_error_,
                  "Flag to control whether we compute the Linfty Linf_norm of "
                  "the difference to an analytic solution. Implemented only "
                  "for certain initial state configurations.");

    enable_compute_quantities_ = false;
    add_parameter(
        "enable compute quantities",
        enable_compute_quantities_,
        "Flag to control whether we compute quantities of interest. The "
        "frequency how often quantities are logged is determined by \"timer "
        "granularity\" and \"timer compute quantities multiplier\"");

    enable_mesh_adaptivity_ = false;
    add_parameter(
        "enable mesh adaptivity",
        enable_mesh_adaptivity_,
        "Flag to control whether we use an adaptive mesh refinement strategy. "
        "The frequency how often we query MeshAdaptor::analyze() for deciding "
        "on adapting the mesh is determined by \"timer granularity\" and "
        "\"timer mesh refinement multiplier\"");

    timer_checkpoint_multiplier_ = 1;
    add_parameter("timer checkpoint multiplier",
                  timer_checkpoint_multiplier_,
                  "Multiplicative modifier applied to \"timer granularity\" "
                  "that determines the checkpointing granularity");

    timer_output_full_multiplier_ = 1;
    add_parameter("timer output full multiplier",
                  timer_output_full_multiplier_,
                  "Multiplicative modifier applied to \"timer granularity\" "
                  "that determines the full pvtu writeout granularity");

    timer_output_levelsets_multiplier_ = 1;
    add_parameter("timer output levelsets multiplier",
                  timer_output_levelsets_multiplier_,
                  "Multiplicative modifier applied to \"timer granularity\" "
                  "that determines the levelsets pvtu writeout granularity");

    timer_compute_quantities_multiplier_ = 1;
    add_parameter(
        "timer compute quantities multiplier",
        timer_compute_quantities_multiplier_,
        "Multiplicative modifier applied to \"timer granularity\" that "
        "determines the writeout granularity for quantities of interest");

    std::copy(std::begin(View::component_names),
              std::end(View::component_names),
              std::back_inserter(error_quantities_));

    add_parameter("error quantities",
                  error_quantities_,
                  "List of conserved quantities used in the computation of the "
                  "error norms.");

    error_normalize_ = true;
    add_parameter("error normalize",
                  error_normalize_,
                  "Flag to control whether the error should be normalized by "
                  "the corresponding norm of the analytic solution.");

    resume_ = false;
    add_parameter("resume", resume_, "Resume an interrupted computation");

    resume_at_time_zero_ = false;
    add_parameter("resume at time zero",
                  resume_at_time_zero_,
                  "Resume from the latest checkpoint but set the time to t=0.");

    terminal_update_interval_ = 5;
    add_parameter("terminal update interval",
                  terminal_update_interval_,
                  "Number of seconds after which output statistics are "
                  "recomputed and printed on the terminal");

    terminal_show_rank_throughput_ = true;
    add_parameter("terminal show rank throughput",
                  terminal_show_rank_throughput_,
                  "If set to true an average per rank throughput is computed "
                  "by dividing the total consumed CPU time (per rank) by the "
                  "number of threads (per rank). If set to false then a plain "
                  "average per thread \"CPU\" throughput value is computed by "
                  "using the umodified total accumulated CPU time.");

    debug_filename_ = "";
    add_parameter("debug filename",
                  debug_filename_,
                  "If set to a nonempty string then we output the contents of "
                  "this file at the end. This is mainly useful in the "
                  "testsuite to output files we wish to compare");
  }


  template <typename Description, int dim, typename Number>
  void TimeLoop<Description, dim, Number>::run()
  {
#ifdef DEBUG_OUTPUT
    std::cout << "TimeLoop<dim, Number>::run()" << std::endl;
#endif

    {
      base_name_ensemble_ = base_name_;
      if (mpi_ensemble_.n_ensembles() > 1) {
        print_info("setting up MPI ensemble");
        base_name_ensemble_ += "-ensemble_" + dealii::Utilities::int_to_string(
                                                  mpi_ensemble_.ensemble(),
                                                  mpi_ensemble_.n_ensembles());
      }
    }

    /* Attach log file and record runtime parameters: */

    if (mpi_ensemble_.world_rank() == 0)
      logfile_.open(base_name_ + ".log");

    print_parameters(logfile_);

    /*
     * Prepare data structures:
     */

    Number t = 0.;
    unsigned int timer_cycle = 0;
    StateVector state_vector;

    /* Create a small lambda for preparing compute kernels: */
    const auto prepare_compute_kernels = [&]() {
      print_info("preparing compute kernels");

<<<<<<< HEAD
      /*
       * The number of values stored in the auxiliary block vector is a
       * runtime parameter. Thus, query the hyperbolic and parabolic system
       * about required sizes and store it in the offline_data_ object.
       */
      unsigned int n_auxiliary_state_vectors =
          parabolic_system_.n_auxiliary_state_vectors();

      offline_data_.prepare(
          problem_dimension, n_precomputed_values, n_auxiliary_state_vectors);
=======
      unsigned int n_parabolic_state_vectors =
          parabolic_system_.get().n_parabolic_state_vectors();

      offline_data_.prepare(
          problem_dimension, n_precomputed_values, n_parabolic_state_vectors);
>>>>>>> 78f48c86

      hyperbolic_module_.prepare();
      parabolic_module_.prepare();
      time_integrator_.prepare();
      mesh_adaptor_.prepare(/*needs current timepoint*/ t);
      postprocessor_.prepare();
      vtu_output_.prepare();
      quantities_.prepare(base_name_ensemble_);
      print_mpi_partition(logfile_);

      if (mpi_ensemble_.ensemble_rank() == 0)
        n_global_dofs_ = dealii::Utilities::MPI::sum(
            offline_data_.dof_handler().n_dofs(),
            mpi_ensemble_.ensemble_leader_communicator());
    };

    {
      Scope scope(computing_timer_, "(re)initialize data structures");
      print_info("initializing data structures");

      if (resume_) {
        print_info("resume: reading mesh and loading state vector");

        read_checkpoint(state_vector,
                        base_name_ensemble_,
                        t,
                        timer_cycle,
                        prepare_compute_kernels);

        if (resume_at_time_zero_) {
          /* Reset the current time t and the output cycle count to zero: */
          t = 0.;
          timer_cycle = 0;
        }

      } else {
        print_info("creating mesh and interpolating initial values");

        discretization_.prepare(base_name_ensemble_);

        prepare_compute_kernels();

        Vectors::reinit_state_vector<Description>(state_vector, offline_data_);
        std::get<0>(state_vector) =
            initial_values_.get().interpolate_hyperbolic_vector();
      }
    }

    /*
     * In debug mode poison constrained degrees of freedom and precomputed
     * values:
     */
    Vectors::debug_poison_constrained_dofs<Description>(state_vector,
                                                        offline_data_);
    Vectors::debug_poison_precomputed_values<Description>(state_vector,
                                                          offline_data_);

    unsigned int cycle = 1;
    Number last_terminal_output = (terminal_update_interval_ == Number(0.)
                                       ? std::numeric_limits<Number>::max()
                                       : std::numeric_limits<Number>::lowest());

    /*
     * The honorable main loop:
     */

    print_info("entering main loop");
    computing_timer_["time loop"].start();

    constexpr Number relax =
        Number(1.) - Number(10.) * std::numeric_limits<Number>::epsilon();

    for (;; ++cycle) {

#ifdef DEBUG_OUTPUT
      std::cout << "\n\n###   cycle = " << cycle << "   ###\n\n" << std::endl;
#endif

      /* Accumulate quantities of interest: */

      if (enable_compute_quantities_) {
        Scope scope(computing_timer_,
                    "time step [X]   - accumulate quantities");
        quantities_.accumulate(state_vector, t);
      }

      /* Perform various tasks whenever we reach a timer tick: */

      if (t >= relax * timer_cycle * timer_granularity_) {
        if (enable_compute_error_) {
          StateVector analytic;
          {
            /*
             * FIXME: We interpolate the analytic solution at every timer
             * tick. If we happen to actually not output anything then this
             * is terribly inefficient...
             */
            Scope scope(computing_timer_,
                        "time step [X]   - interpolate analytic solution");
            Vectors::reinit_state_vector<Description>(analytic, offline_data_);
            std::get<0>(analytic) =
                initial_values_.get().interpolate_hyperbolic_vector(t);
          }

          /*
           * FIXME: a call to output() will also write a checkpoint (if
           * enabled). So as a workaround we simply call the output()
           * function for the analytic solution first...
           */
          output(analytic,
                 base_name_ensemble_ + "-analytic_solution",
                 t,
                 timer_cycle);
        }

        output(state_vector, base_name_ensemble_ + "-solution", t, timer_cycle);

        if (enable_compute_quantities_ &&
            (timer_cycle % timer_compute_quantities_multiplier_ == 0)) {
          Scope scope(computing_timer_,
                      "time step [X]   - write out quantities");
          quantities_.write_out(state_vector, t, timer_cycle);
        }

        ++timer_cycle;
      }

      /* Break if we have reached the final time. */

      if (t >= relax * t_final_)
        break;

      /* Peform a mesh adaptation cycle: */

      if (enable_mesh_adaptivity_) {
        {
          Scope scope(computing_timer_,
                      "time step [X]   - analyze for mesh adaptation");

          mesh_adaptor_.analyze(state_vector, t, cycle);
        }

        if (mesh_adaptor_.need_mesh_adaptation()) {
          Scope scope(computing_timer_, "(re)initialize data structures");
          print_info("performing mesh adaptation");

          hyperbolic_module_.prepare_state_vector(state_vector, t);
          adapt_mesh_and_transfer_state_vector(state_vector,
                                               prepare_compute_kernels);
        }
      }

      /* Perform a time step: */

      const auto tau = time_integrator_.step(
          state_vector,
          t,
          enforce_t_final_
              ? std::min(t_final_, timer_cycle * timer_granularity_)
              : std::numeric_limits<Number>::max());

      t += tau;

      /* Print and record cycle statistics: */
      if (terminal_update_interval_ != Number(0.)) {

        /* Do we need to update the log file? */
        const bool write_to_log_file =
            (t >= relax * timer_cycle * timer_granularity_);

        /* Do we need to update the terminal? */
        const auto wall_time = computing_timer_["time loop"].wall_time();
        int update_terminal =
            (wall_time >= last_terminal_output + terminal_update_interval_);

        /* Broadcast boolean from rank 0 to all other ranks: */
        const auto ierr = MPI_Bcast(&update_terminal,
                                    1,
                                    MPI_INT,
                                    0,
                                    mpi_ensemble_.world_communicator());
        AssertThrowMPI(ierr);

        if (write_to_log_file || update_terminal) {
          print_cycle_statistics(
              cycle, t, timer_cycle, /*logfile*/ write_to_log_file);
          last_terminal_output = wall_time;
        }
      }
    } /* end of loop */

    /* We have actually performed one cycle less. */
    --cycle;

    computing_timer_["time loop"].stop();

    if (terminal_update_interval_ != Number(0.)) {
      /* Write final timing statistics to screen and logfile: */
      print_cycle_statistics(
          cycle, t, timer_cycle, /*logfile*/ true, /*final*/ true);
    }

    if (enable_compute_error_) {
      /* Output final error: */
      compute_error(state_vector, t);
    }

    if (mpi_ensemble_.world_rank() == 0 && debug_filename_ != "") {
      std::ifstream f(debug_filename_);
      if (f.is_open())
        std::cout << f.rdbuf();
    }

#ifdef WITH_VALGRIND
    CALLGRIND_DUMP_STATS;
#endif
  }


  template <typename Description, int dim, typename Number>
  template <typename Callable>
  void TimeLoop<Description, dim, Number>::read_checkpoint(
      StateVector &state_vector,
      const std::string &base_name,
      Number &t,
      unsigned int &output_cycle,
      const Callable &prepare_compute_kernels)
  {
#ifdef DEBUG_OUTPUT
    std::cout << "TimeLoop<dim, Number>::read_checkpoint()" << std::endl;
#endif

    AssertThrow(have_distributed_triangulation<dim>,
                dealii::ExcMessage(
                    "read_checkpoint() is not implemented for "
                    "distributed::shared::Triangulation which we use in 1D"));

    /*
     * Initialize discretization, read in the mesh, and initialize everything:
     */

#if !DEAL_II_VERSION_GTE(9, 6, 0)
    if constexpr (have_distributed_triangulation<dim>) {
#endif
      discretization_.refinement() = 0; /* do not refine */
      discretization_.prepare(base_name);
      discretization_.triangulation().load(base_name + "-checkpoint.mesh");
#if !DEAL_II_VERSION_GTE(9, 6, 0)
    }
#endif

    prepare_compute_kernels();

    /*
     * Read in and broadcast metadata:
     */

    std::string name = base_name + "-checkpoint";

    unsigned int transfer_handle;
    if (mpi_ensemble_.ensemble_rank() == 0) {
      std::string meta = name + ".metadata";

      std::ifstream file(meta, std::ios::binary);
      boost::archive::binary_iarchive ia(file);
      ia >> t >> output_cycle >> transfer_handle;
    }

    int ierr;
    if constexpr (std::is_same_v<Number, double>)
      ierr = MPI_Bcast(
          &t, 1, MPI_DOUBLE, 0, mpi_ensemble_.ensemble_communicator());
    else
      ierr =
          MPI_Bcast(&t, 1, MPI_FLOAT, 0, mpi_ensemble_.ensemble_communicator());
    AssertThrowMPI(ierr);

    ierr = MPI_Bcast(&output_cycle,
                     1,
                     MPI_UNSIGNED,
                     0,
                     mpi_ensemble_.ensemble_communicator());
    AssertThrowMPI(ierr);

    ierr = MPI_Bcast(&transfer_handle,
                     1,
                     MPI_UNSIGNED,
                     0,
                     mpi_ensemble_.ensemble_communicator());
    AssertThrowMPI(ierr);

    /*
     * Now read in the state vector:
     */

    Vectors::reinit_state_vector<Description>(state_vector, offline_data_);

    SolutionTransfer<Description, dim, Number> solution_transfer(
        mpi_ensemble_,
        /* we need write access: */ discretization_.triangulation(),
        offline_data_,
        hyperbolic_system_,
        parabolic_system_);

    solution_transfer.set_handle(transfer_handle);
    solution_transfer.project(state_vector);
  }


  template <typename Description, int dim, typename Number>
  void TimeLoop<Description, dim, Number>::write_checkpoint(
      const StateVector &state_vector,
      const std::string &base_name,
      const Number &t,
      const unsigned int &output_cycle)
  {
#ifdef DEBUG_OUTPUT
    std::cout << "TimeLoop<dim, Number>::write_checkpoint()" << std::endl;
#endif

    AssertThrow(have_distributed_triangulation<dim>,
                dealii::ExcMessage(
                    "write_checkpoint() is not implemented for "
                    "distributed::shared::Triangulation which we use in 1D"));

    /*
     * Create SolutionTransfer object, attach state vector and write out:
     */

    SolutionTransfer<Description, dim, Number> solution_transfer(
        mpi_ensemble_,
        /* we need write access: */ discretization_.triangulation(),
        offline_data_,
        hyperbolic_system_,
        parabolic_system_);

    /* need hyperbolic_module.prepare_state_vector() prior to this call: */
    solution_transfer.prepare_projection(state_vector);
    const auto transfer_handle = solution_transfer.get_handle();

    std::string name = base_name + "-checkpoint";

    if (mpi_ensemble_.ensemble_rank() == 0) {
      for (const std::string suffix :
           {".mesh", ".mesh_fixed.data", ".mesh.info", ".metadata"})
        if (std::filesystem::exists(name + suffix))
          std::filesystem::rename(name + suffix, name + suffix + "~");
    }

#if !DEAL_II_VERSION_GTE(9, 6, 0)
    if constexpr (have_distributed_triangulation<dim>) {
#endif
      const auto &triangulation = discretization_.triangulation();
      triangulation.save(name + ".mesh");
#if !DEAL_II_VERSION_GTE(9, 6, 0)
    }
#endif

    /*
     * Now, write out metadata on rank 0:
     */

    if (mpi_ensemble_.ensemble_rank() == 0) {
      std::string meta = name + ".metadata";
      std::ofstream file(meta, std::ios::binary | std::ios::trunc);
      boost::archive::binary_oarchive oa(file);
      oa << t << output_cycle << transfer_handle;
    }

    const int ierr = MPI_Barrier(mpi_ensemble_.ensemble_communicator());
    AssertThrowMPI(ierr);
  }


  template <typename Description, int dim, typename Number>
  template <typename Callable>
  void TimeLoop<Description, dim, Number>::adapt_mesh_and_transfer_state_vector(
      StateVector &state_vector, const Callable &prepare_compute_kernels)
  {
#ifdef DEBUG_OUTPUT
    std::cout << "TimeLoop<dim, Number>::adapt_mesh_and_transfer_state_vector()"
              << std::endl;
#endif

    AssertThrow(mpi_ensemble_.n_ensembles() == 1, dealii::ExcNotImplemented());

    /*
     * Mark cells for coarsening and refinement and set up triangulation:
     */

    auto &triangulation = discretization_.triangulation();
    mesh_adaptor_.mark_cells_for_coarsening_and_refinement(triangulation);

    triangulation.prepare_coarsening_and_refinement();

    /*
     * Set up SolutionTransfer:
     */

    SolutionTransfer<Description, dim, Number> solution_transfer(
        mpi_ensemble_,
        /* we need write access: */ discretization_.triangulation(),
        offline_data_,
        hyperbolic_system_,
        parabolic_system_);

    /* need hyperbolic_module.prepare_state_vector() prior to this call: */
    solution_transfer.prepare_projection(state_vector);

    /*
     * Execute mesh adaptation and project old state to new state vector:
     */

    triangulation.execute_coarsening_and_refinement();
    prepare_compute_kernels();

    Vectors::reinit_state_vector<Description>(state_vector, offline_data_);
    solution_transfer.project(state_vector);
  }


  template <typename Description, int dim, typename Number>
  void
  TimeLoop<Description, dim, Number>::compute_error(StateVector &state_vector,
                                                    const Number t)
  {
#ifdef DEBUG_OUTPUT
    std::cout << "TimeLoop<dim, Number>::compute_error()" << std::endl;
#endif

    hyperbolic_module_.prepare_state_vector(state_vector, t);

    Vector<Number> difference_per_cell(
        discretization_.triangulation().n_active_cells());

    Number linf_norm = 0.;
    Number l1_norm = 0;
    Number l2_norm = 0;

    const auto analytic_U =
        initial_values_.get().interpolate_hyperbolic_vector(t);
    const auto &U = std::get<0>(state_vector);

    ScalarVector analytic_component;
    ScalarVector error_component;
    analytic_component.reinit(offline_data_.scalar_partitioner());
    error_component.reinit(offline_data_.scalar_partitioner());

    /* Loop over all selected components: */
    for (const auto &entry : error_quantities_) {
      const auto &names = View::component_names;
      const auto pos = std::find(std::begin(names), std::end(names), entry);
      if (pos == std::end(names)) {
        AssertThrow(
            false,
            dealii::ExcMessage("Unknown component name »" + entry + "«"));
        __builtin_trap();
      }

      const auto index = std::distance(std::begin(names), pos);

      analytic_U.extract_component(analytic_component, index);

      /* Compute norms of analytic solution: */

      Number linf_norm_analytic = 0.;
      Number l1_norm_analytic = 0.;
      Number l2_norm_analytic = 0.;

      if (error_normalize_) {
        linf_norm_analytic =
            Utilities::MPI::max(analytic_component.linfty_norm(),
                                mpi_ensemble_.ensemble_communicator());

        VectorTools::integrate_difference(
            offline_data_.dof_handler(),
            analytic_component,
            Functions::ZeroFunction<dim, Number>(),
            difference_per_cell,
            QGauss<dim>(3),
            VectorTools::L1_norm);

        l1_norm_analytic =
            Utilities::MPI::sum(difference_per_cell.l1_norm(),
                                mpi_ensemble_.ensemble_communicator());

        VectorTools::integrate_difference(
            offline_data_.dof_handler(),
            analytic_component,
            Functions::ZeroFunction<dim, Number>(),
            difference_per_cell,
            QGauss<dim>(3),
            VectorTools::L2_norm);

        l2_norm_analytic = Number(std::sqrt(
            Utilities::MPI::sum(std::pow(difference_per_cell.l2_norm(), 2),
                                mpi_ensemble_.ensemble_communicator())));
      }

      /* Compute norms of error: */

      U.extract_component(error_component, index);
      /* Populate constrained dofs due to periodicity: */
      offline_data_.affine_constraints().distribute(error_component);
      error_component.update_ghost_values();
      error_component -= analytic_component;

      const Number linf_norm_error = Utilities::MPI::max(
          error_component.linfty_norm(), mpi_ensemble_.ensemble_communicator());

      VectorTools::integrate_difference(offline_data_.dof_handler(),
                                        error_component,
                                        Functions::ZeroFunction<dim, Number>(),
                                        difference_per_cell,
                                        QGauss<dim>(3),
                                        VectorTools::L1_norm);

      const Number l1_norm_error = Utilities::MPI::sum(
          difference_per_cell.l1_norm(), mpi_ensemble_.ensemble_communicator());

      VectorTools::integrate_difference(offline_data_.dof_handler(),
                                        error_component,
                                        Functions::ZeroFunction<dim, Number>(),
                                        difference_per_cell,
                                        QGauss<dim>(3),
                                        VectorTools::L2_norm);

      const Number l2_norm_error = Number(std::sqrt(
          Utilities::MPI::sum(std::pow(difference_per_cell.l2_norm(), 2),
                              mpi_ensemble_.ensemble_communicator())));

      if (error_normalize_) {
        linf_norm += linf_norm_error / linf_norm_analytic;
        l1_norm += l1_norm_error / l1_norm_analytic;
        l2_norm += l2_norm_error / l2_norm_analytic;
      } else {
        linf_norm += linf_norm_error;
        l1_norm += l1_norm_error;
        l2_norm += l2_norm_error;
      }
    }

    if (mpi_ensemble_.ensemble_rank() != 0)
      return;

    /*
     * Sum up over all participating MPI ranks. Note: we only perform this
     * operation on "peer" ranks zero:
     */

    if (mpi_ensemble_.n_ensembles() > 1) {
      linf_norm = Utilities::MPI::sum(
          linf_norm, mpi_ensemble_.ensemble_leader_communicator());
      l1_norm = Utilities::MPI::sum(
          l1_norm, mpi_ensemble_.ensemble_leader_communicator());
      l2_norm = Utilities::MPI::sum(
          l2_norm, mpi_ensemble_.ensemble_leader_communicator());
    }

    if (mpi_ensemble_.world_rank() != 0)
      return;

    logfile_ << std::endl << "Computed errors:" << std::endl << std::endl;
    logfile_ << std::setprecision(16);

    std::string description =
        error_normalize_ ? "Normalized consolidated" : "Consolidated";

    logfile_ << description + " Linf, L1, and L2 errors at final time \n";
    logfile_ << std::setprecision(16);
    logfile_ << "#dofs = " << n_global_dofs_ << std::endl;
    logfile_ << "t     = " << t << std::endl;
    logfile_ << "Linf  = " << linf_norm << std::endl;
    logfile_ << "L1    = " << l1_norm << std::endl;
    logfile_ << "L2    = " << l2_norm << std::endl;

    std::cout << description + " Linf, L1, and L2 errors at final time \n";
    std::cout << std::setprecision(16);
    std::cout << "#dofs = " << n_global_dofs_ << std::endl;
    std::cout << "t     = " << t << std::endl;
    std::cout << "Linf  = " << linf_norm << std::endl;
    std::cout << "L1    = " << l1_norm << std::endl;
    std::cout << "L2    = " << l2_norm << std::endl;
  }


  template <typename Description, int dim, typename Number>
  void TimeLoop<Description, dim, Number>::output(StateVector &state_vector,
                                                  const std::string &name,
                                                  const Number t,
                                                  const unsigned int cycle)
  {
#ifdef DEBUG_OUTPUT
    std::cout << "TimeLoop<dim, Number>::output(t = " << t << ")" << std::endl;
#endif

    const bool do_full_output =
        (cycle % timer_output_full_multiplier_ == 0) && enable_output_full_;
    const bool do_levelsets =
        (cycle % timer_output_levelsets_multiplier_ == 0) &&
        enable_output_levelsets_;
    const bool do_checkpointing =
        (cycle % timer_checkpoint_multiplier_ == 0) && enable_checkpointing_;

    /* There is nothing to do: */
    if (!(do_full_output || do_levelsets || do_checkpointing))
      return;

    hyperbolic_module_.prepare_state_vector(state_vector, t);

    /* Data output: */
    if (do_full_output || do_levelsets) {
      Scope scope(computing_timer_, "time step [X]   - perform vtu output");
      print_info("scheduling output");

      postprocessor_.compute(state_vector);
      /*
       * Workaround: Manually reset bounds during the first output cycle
       * (which is often just a uniform flow field) to obtain a better
       * normailization:
       */
      if (cycle == 0)
        postprocessor_.reset_bounds();

      vtu_output_.schedule_output(
          state_vector, name, t, cycle, do_full_output, do_levelsets);
    }

    /* Checkpointing: */
    if (do_checkpointing) {
      Scope scope(computing_timer_, "time step [X]   - perform checkpointing");
      print_info("scheduling checkpointing");
      write_checkpoint(state_vector, base_name_ensemble_, t, cycle);
    }
  }


  /*
   * Output and logging related functions:
   */


  template <typename Description, int dim, typename Number>
  void
  TimeLoop<Description, dim, Number>::print_parameters(std::ostream &stream)
  {
    if (mpi_ensemble_.world_rank() != 0)
      return;

    /* Output commit and library information: */

    print_revision_and_version(stream);

    /* Print run time parameters: */

    stream << std::endl << "Run time parameters:" << std::endl << std::endl;
    ParameterAcceptor::prm.print_parameters(
        stream, ParameterHandler::OutputStyle::ShortPRM);
    stream << std::endl;

    /* Also print out parameters to a prm file: */

    std::ofstream output(base_name_ + "-parameters.prm");
    ParameterAcceptor::prm.print_parameters(output, ParameterHandler::ShortPRM);
  }


  template <typename Description, int dim, typename Number>
  void
  TimeLoop<Description, dim, Number>::print_mpi_partition(std::ostream &stream)
  {
    /*
     * Fixme: this conversion to double is really not elegant. We should
     * improve the Utilities::MPI::min_max_avg function in deal.II to
     * handle different data types
     */

    // NOLINTBEGIN
    std::vector<double> values = {
        (double)offline_data_.n_export_indices(),
        (double)offline_data_.n_locally_internal(),
        (double)offline_data_.n_locally_owned(),
        (double)offline_data_.n_locally_relevant(),
        (double)offline_data_.n_export_indices() /
            (double)offline_data_.n_locally_relevant(),
        (double)offline_data_.n_locally_internal() /
            (double)offline_data_.n_locally_relevant(),
        (double)offline_data_.n_locally_owned() /
            (double)offline_data_.n_locally_relevant()};
    // NOLINTEND

    const auto data =
        Utilities::MPI::min_max_avg(values, mpi_ensemble_.world_communicator());

    if (mpi_ensemble_.world_rank() != 0)
      return;

    std::ostringstream output;

    unsigned int n =
        dealii::Utilities::needed_digits(mpi_ensemble_.n_world_ranks());

    const auto print_snippet = [&output, n](const std::string &name,
                                            const auto &values) {
      output << name << ": ";
      // NOLINTBEGIN
      output << std::setw(9) << (unsigned int)values.min          //
             << " [p" << std::setw(n) << values.min_index << "] " //
             << std::setw(9) << (unsigned int)values.avg << " "   //
             << std::setw(9) << (unsigned int)values.max          //
             << " [p" << std::setw(n) << values.max_index << "]"; //
      // NOLINTEND
    };

    const auto print_percentages = [&output, n](const auto &percentages) {
      output << std::endl << "                  ";
      output << "  (" << std::setw(3) << std::setprecision(2)
             << percentages.min * 100 << "% )"
             << " [p" << std::setw(n) << percentages.min_index << "] "
             << "   (" << std::setw(3) << std::setprecision(2)
             << percentages.avg * 100 << "% )"
             << " "
             << "   (" << std::setw(3) << std::setprecision(2)
             << percentages.max * 100 << "% )"
             << " [p" << std::setw(n) << percentages.max_index << "]";
    };

    output << std::endl << std::endl << "Partition:   ";
    print_snippet("exp", data[0]);
    print_percentages(data[4]);

    output << std::endl << "             ";
    print_snippet("int", data[1]);
    print_percentages(data[5]);

    output << std::endl << "             ";
    print_snippet("own", data[2]);
    print_percentages(data[6]);

    output << std::endl << "             ";
    print_snippet("rel", data[3]);

    stream << output.str() << std::endl;
  }


  template <typename Description, int dim, typename Number>
  void TimeLoop<Description, dim, Number>::print_memory_statistics(
      std::ostream &stream)
  {
    Utilities::System::MemoryStats stats;
    Utilities::System::get_memory_stats(stats);

    Utilities::MPI::MinMaxAvg data = Utilities::MPI::min_max_avg(
        stats.VmRSS / 1024., mpi_ensemble_.world_communicator());

    if (mpi_ensemble_.world_rank() != 0)
      return;

    std::ostringstream output;

    unsigned int n =
        dealii::Utilities::needed_digits(mpi_ensemble_.n_world_ranks());

    output << "\nMemory:      [MiB]"                          //
           << std::setw(8) << data.min                        //
           << " [p" << std::setw(n) << data.min_index << "] " //
           << std::setw(8) << data.avg << " "                 //
           << std::setw(8) << data.max                        //
           << " [p" << std::setw(n) << data.max_index << "]"; //

    stream << output.str() << std::endl;
  }


  template <typename Description, int dim, typename Number>
  void TimeLoop<Description, dim, Number>::print_timers(std::ostream &stream)
  {
    std::vector<std::ostringstream> output(computing_timer_.size());

    const auto equalize = [&]() {
      const auto ptr =
          std::max_element(output.begin(),
                           output.end(),
                           [](const auto &left, const auto &right) {
                             return left.str().length() < right.str().length();
                           });
      const auto length = ptr->str().length();
      for (auto &it : output)
        it << std::string(length - it.str().length() + 1, ' ');
    };

    const auto print_wall_time = [&](auto &timer, auto &stream) {
      const auto wall_time = Utilities::MPI::min_max_avg(
          timer.wall_time(), mpi_ensemble_.world_communicator());

      constexpr auto eps = std::numeric_limits<double>::epsilon();
      /*
       * Cut off at 99.9% to avoid silly percentages cluttering up the
       * output.
       */
      const auto skew_negative = std::max(
          100. * (wall_time.min - wall_time.avg) / wall_time.avg - eps, -99.9);
      const auto skew_positive = std::min(
          100. * (wall_time.max - wall_time.avg) / wall_time.avg + eps, 99.9);

      stream << std::setprecision(2) << std::fixed << std::setw(8)
             << wall_time.avg << "s [sk: " << std::setprecision(1)
             << std::setw(5) << std::fixed << skew_negative << "%/"
             << std::setw(4) << std::fixed << skew_positive << "%]";
      unsigned int n =
          dealii::Utilities::needed_digits(mpi_ensemble_.n_world_ranks());
      stream << " [p" << std::setw(n) << wall_time.min_index << "/"
             << wall_time.max_index << "]";
    };

    const auto cpu_time_statistics =
        Utilities::MPI::min_max_avg(computing_timer_["time loop"].cpu_time(),
                                    mpi_ensemble_.world_communicator());
    const double total_cpu_time = cpu_time_statistics.sum;

    const auto print_cpu_time =
        [&](auto &timer, auto &stream, bool percentage) {
          const auto cpu_time = Utilities::MPI::min_max_avg(
              timer.cpu_time(), mpi_ensemble_.world_communicator());

          stream << std::setprecision(2) << std::fixed << std::setw(9)
                 << cpu_time.sum << "s ";

          if (percentage)
            stream << "(" << std::setprecision(1) << std::setw(4)
                   << 100. * cpu_time.sum / total_cpu_time << "%)";
        };

    auto jt = output.begin();
    for (auto &it : computing_timer_)
      *jt++ << "  " << it.first;
    equalize();

    jt = output.begin();
    for (auto &it : computing_timer_)
      print_wall_time(it.second, *jt++);
    equalize();

    jt = output.begin();
    bool compute_percentages = false;
    for (auto &it : computing_timer_) {
      print_cpu_time(it.second, *jt++, compute_percentages);
      if (it.first.starts_with("time loop"))
        compute_percentages = true;
    }
    equalize();

    if (mpi_ensemble_.world_rank() != 0)
      return;

    stream << std::endl << "Timer statistics:\n";
    for (auto &it : output)
      stream << it.str() << std::endl;
  }


  template <typename Description, int dim, typename Number>
  void TimeLoop<Description, dim, Number>::print_throughput(
      unsigned int cycle, Number t, std::ostream &stream, bool final_time)
  {
    /*
     * Fixme: The global state kept in this function should be refactored
     * into its own class object.
     */
    static struct Data {
      unsigned int cycle = 0;
      double t = 0.;
      double cpu_time_sum = 0.;
      double cpu_time_avg = 0.;
      double cpu_time_min = 0.;
      double cpu_time_max = 0.;
      double wall_time = 0.;
    } previous, current;

    static double time_per_second_exp = 0.;

    /* Update statistics: */

    {
      previous = current;

      current.cycle = cycle;
      current.t = t;

      const auto wall_time_statistics =
          Utilities::MPI::min_max_avg(computing_timer_["time loop"].wall_time(),
                                      mpi_ensemble_.world_communicator());
      current.wall_time = wall_time_statistics.max;

      const auto cpu_time_statistics =
          Utilities::MPI::min_max_avg(computing_timer_["time loop"].cpu_time(),
                                      mpi_ensemble_.world_communicator());
      current.cpu_time_sum = cpu_time_statistics.sum;
      current.cpu_time_avg = cpu_time_statistics.avg;
      current.cpu_time_min = cpu_time_statistics.min;
      current.cpu_time_max = cpu_time_statistics.max;
    }

    if (final_time)
      previous = Data();

    /* Take averages: */

    double delta_cycles = current.cycle - previous.cycle;
    const double cycles_per_second =
        delta_cycles / (current.wall_time - previous.wall_time);

    const auto efficiency = time_integrator_.efficiency();
    const auto n_dofs = static_cast<double>(n_global_dofs_);

    const double wall_m_dofs_per_sec =
        delta_cycles * n_dofs / 1.e6 /
        (current.wall_time - previous.wall_time) * efficiency;

    double cpu_m_dofs_per_sec = delta_cycles * n_dofs / 1.e6 /
                                (current.cpu_time_sum - previous.cpu_time_sum) *
                                efficiency;
#ifdef WITH_OPENMP
    if (terminal_show_rank_throughput_)
      cpu_m_dofs_per_sec *= MultithreadInfo::n_threads();
#endif

    double cpu_time_skew = (current.cpu_time_max - current.cpu_time_min - //
                            previous.cpu_time_max + previous.cpu_time_min) /
                           delta_cycles;
    /* avoid printing small negative numbers: */
    cpu_time_skew = std::max(0., cpu_time_skew);

    const double cpu_time_skew_percentage =
        cpu_time_skew * delta_cycles /
        (current.cpu_time_avg - previous.cpu_time_avg);

    const double delta_time =
        (current.t - previous.t) / (current.cycle - previous.cycle);
    const double time_per_second =
        (current.t - previous.t) / (current.wall_time - previous.wall_time);

    /* Print Jean-Luc and Martin metrics: */

    std::ostringstream output;

    /* clang-format off */
    output << std::endl;

    output << "Throughput:\n  "
           << (terminal_show_rank_throughput_? "RANK: " : "CPU : ")
           << std::setprecision(4) << std::fixed << cpu_m_dofs_per_sec
           << " MQ/s  ("
           << std::scientific << 1. / cpu_m_dofs_per_sec * 1.e-6
           << " s/Qdof/substep)" << std::endl;

    output << "        [cpu time skew: "
           << std::setprecision(2) << std::scientific << cpu_time_skew
           << "s/cycle ("
           << std::setprecision(1) << std::setw(4) << std::setfill(' ') << std::fixed
           << 100. * cpu_time_skew_percentage
           << "%)]" << std::endl;

    output << "  WALL: "
           << std::setprecision(4) << std::fixed << wall_m_dofs_per_sec
           << " MQ/s  ("
           << std::scientific << 1. / wall_m_dofs_per_sec * 1.e-6
           << " s/Qdof/substep)  ("
           << std::setprecision(2) << std::fixed << cycles_per_second
           << " cycles/s)" << std::endl;

    const auto &scheme = time_integrator_.time_stepping_scheme();
    output << "        [ "
           << Patterns::Tools::Convert<TimeSteppingScheme>::to_string(scheme)
           << " with CFL = "
           << std::setprecision(2) << std::fixed << hyperbolic_module_.cfl()
           << " ("
           << std::setprecision(0) << std::fixed << hyperbolic_module_.n_restarts()
           << "/"
           << std::setprecision(0) << std::fixed << parabolic_module_.n_restarts()
           << " rsts) ("
           << std::setprecision(0) << std::fixed << hyperbolic_module_.n_warnings()
           << "/"
           << std::setprecision(0) << std::fixed << parabolic_module_.n_warnings()
           << " warn) ]" << std::endl;

    if constexpr (!ParabolicSystem::is_identity)
      parabolic_module_.print_solver_statistics(output);

    output << "        [ dt = "
           << std::scientific << std::setprecision(2) << delta_time
           << " ( "
           << time_per_second
           << " dt/s) ]" << std::endl;
    /* clang-format on */

    /* and print an ETA */
    time_per_second_exp = 0.8 * time_per_second_exp + 0.2 * time_per_second;
    auto eta = static_cast<unsigned int>(std::max(t_final_ - t, Number(0.)) /
                                         time_per_second_exp);

    output << "\n  ETA : ";

    const unsigned int days = eta / (24 * 3600);
    if (days > 0) {
      output << days << " d  ";
      eta %= 24 * 3600;
    }

    const unsigned int hours = eta / 3600;
    if (hours > 0) {
      output << hours << " h  ";
      eta %= 3600;
    }

    const unsigned int minutes = eta / 60;
    output << minutes << " min";

    if (mpi_ensemble_.world_rank() != 0)
      return;

    stream << output.str() << std::endl;
  }


  template <typename Description, int dim, typename Number>
  void TimeLoop<Description, dim, Number>::print_info(const std::string &header)
  {
    if (mpi_ensemble_.world_rank() != 0)
      return;

    std::cout << "[INFO] " << header << std::endl;
  }


  template <typename Description, int dim, typename Number>
  void
  TimeLoop<Description, dim, Number>::print_head(const std::string &header,
                                                 const std::string &secondary,
                                                 std::ostream &stream)
  {
    if (mpi_ensemble_.world_rank() != 0)
      return;

    const int header_size = header.size();
    const auto padded_header =
        std::string(std::max(0, 34 - header_size) / 2, ' ') + header +
        std::string(std::max(0, 35 - header_size) / 2, ' ');

    const int secondary_size = secondary.size();
    const auto padded_secondary =
        std::string(std::max(0, 34 - secondary_size) / 2, ' ') + secondary +
        std::string(std::max(0, 35 - secondary_size) / 2, ' ');

    /* clang-format off */
    stream << "\n";
    stream << "    ####################################################\n";
    stream << "    #########"     <<  padded_header   <<     "#########\n";
    stream << "    #########"     << padded_secondary <<     "#########\n";
    stream << "    ####################################################\n";
    stream << std::endl;
    /* clang-format on */
  }


  template <typename Description, int dim, typename Number>
  void TimeLoop<Description, dim, Number>::print_cycle_statistics(
      unsigned int cycle,
      Number t,
      unsigned int timer_cycle,
      bool write_to_logfile,
      bool final_time)
  {
    static const std::string vectorization_name = [] {
      constexpr auto width = VectorizedArray<Number>::size();

      std::string result;
      if (width == 1)
        result = "scalar ";
      else
        result = std::to_string(width * 8 * sizeof(Number)) + " bit packed ";

      if constexpr (std::is_same_v<Number, double>)
        return result + "double";
      else if constexpr (std::is_same_v<Number, float>)
        return result + "float";
      else
        __builtin_trap();
    }();

    std::ostringstream output;

    std::ostringstream primary;
    if (final_time) {
      primary << "FINAL  (cycle " << Utilities::int_to_string(cycle, 6) << ")";
    } else {
      primary << "Cycle  " << Utilities::int_to_string(cycle, 6) //
              << "  (" << std::fixed << std::setprecision(1)     //
              << t / t_final_ * 100 << "%)";
    }

    std::ostringstream secondary;
    secondary << "at time t = " << std::setprecision(8) << std::fixed << t;

    print_head(primary.str(), secondary.str(), output);

    output << "Information: (HYP) " << hyperbolic_system_.get().problem_name;
    if constexpr (!ParabolicSystem::is_identity) {
      output << "\n             (PAR) " << parabolic_system_.get().problem_name;
    }
    output << "\n             [" << base_name_ << "] ";
    if (mpi_ensemble_.n_ensembles() > 1) {
      output << mpi_ensemble_.n_ensembles() << " ensembles ";
    }
    output << "with "                                      //
           << n_global_dofs_ << " Qdofs on "               //
           << mpi_ensemble_.n_world_ranks() << " ranks / " //
#ifdef WITH_OPENMP
           << MultithreadInfo::n_threads() << " threads <" //
#else
           << "[openmp disabled] <" //
#endif
           << vectorization_name                                         //
           << ">\n             Last output cycle "                       //
           << timer_cycle - 1                                            //
           << " at t = " << timer_granularity_ * (timer_cycle - 1)       //
           << " (terminal update interval " << terminal_update_interval_ //
           << "s)\n";

    print_memory_statistics(output);
    print_timers(output);
    print_throughput(cycle, t, output, final_time);

    if (mpi_ensemble_.world_rank() == 0) {
#ifndef DEBUG_OUTPUT
      std::cout << "\033[2J\033[H";
#endif
      std::cout << output.str() << std::flush;

      if (write_to_logfile) {
        logfile_ << "\n" << output.str() << std::flush;
      }
    }
  }

} // namespace ryujin<|MERGE_RESOLUTION|>--- conflicted
+++ resolved
@@ -257,24 +257,11 @@
     const auto prepare_compute_kernels = [&]() {
       print_info("preparing compute kernels");
 
-<<<<<<< HEAD
-      /*
-       * The number of values stored in the auxiliary block vector is a
-       * runtime parameter. Thus, query the hyperbolic and parabolic system
-       * about required sizes and store it in the offline_data_ object.
-       */
-      unsigned int n_auxiliary_state_vectors =
-          parabolic_system_.n_auxiliary_state_vectors();
-
-      offline_data_.prepare(
-          problem_dimension, n_precomputed_values, n_auxiliary_state_vectors);
-=======
       unsigned int n_parabolic_state_vectors =
           parabolic_system_.get().n_parabolic_state_vectors();
 
       offline_data_.prepare(
           problem_dimension, n_precomputed_values, n_parabolic_state_vectors);
->>>>>>> 78f48c86
 
       hyperbolic_module_.prepare();
       parabolic_module_.prepare();
