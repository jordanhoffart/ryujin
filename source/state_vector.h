//
// SPDX-License-Identifier: Apache-2.0 WITH LLVM-exception
// Copyright (C) 2024 by the ryujin authors
//

#pragma once

#include "multicomponent_vector.h"

#include <deal.II/lac/la_parallel_block_vector.h>

namespace ryujin
{
#ifndef DOXYGEN
  /* Forward declaration */
  template <int dim, typename Number>
  class OfflineData;
#endif

  /**
   * A namespace for various vector type aliases.
   *
   * @ingroup Mesh
   */
  namespace Vectors
  {
    /**
     * Shorthand for dealii::LinearAlgebra::distributed::Vector<Number>.
     */
    template <typename Number>
    using ScalarVector = dealii::LinearAlgebra::distributed::Vector<Number>;

    /**
     * Shorthand for dealii::LinearAlgebra::distributed::BlockVector<Number>.
     */
    template <typename Number>
    using BlockVector = dealii::LinearAlgebra::distributed::BlockVector<Number>;

    /**
     * A compound state vector formed by a std::tuple consisting of the
     * hyperbolic state vector @p U, precomputed values, and an "parabolic
     * state" vector stored as a BlockVector. All of these vectors have in
     * common that they are associated with a hyperbolic, or parabolic state
     * and precomputed data (derived from the hyperbolic state) for point in
     * time.
     */
    template <typename Number, unsigned int problem_dim, unsigned int prec_dim>
    using StateVector = std::tuple<
        MultiComponentVector<Number, problem_dim> /*U*/,
        MultiComponentVector<Number, prec_dim> /*precomputed values*/,
        BlockVector<Number> /*parabolic state vector*/>;


    template <
        typename Description,
        int dim,
        typename Number,
        typename View =
            typename Description::template HyperbolicSystemView<dim, Number>,
        int problem_dimension = View::problem_dimension,
        int prec_dimension = View::n_precomputed_values>
    void debug_poison_constrained_dofs(
        StateVector<Number, problem_dimension, prec_dimension> &state_vector
        [[maybe_unused]],
        const OfflineData<dim, Number> &offline_data [[maybe_unused]])
    {
#ifdef DEBUG
      auto &[U, precomputed, V] = state_vector;

      const unsigned int n_owned = offline_data.n_locally_owned();
      const auto &partitioner = offline_data.scalar_partitioner();

      for (unsigned int i = 0; i < n_owned; ++i) {
        if (!offline_data.affine_constraints().is_constrained(
                partitioner->local_to_global(i)))
          continue;
        constexpr auto nan = std::numeric_limits<Number>::signaling_NaN();
        U.write_tensor(dealii::Tensor<1, problem_dimension, Number>() * nan, i);
      }
#endif
    }


    template <
        typename Description,
        int dim,
        typename Number,
        typename View =
            typename Description::template HyperbolicSystemView<dim, Number>,
        int problem_dimension = View::problem_dimension,
        int prec_dimension = View::n_precomputed_values>
    void debug_poison_precomputed_values(
        StateVector<Number, problem_dimension, prec_dimension> &state_vector
        [[maybe_unused]],
        const OfflineData<dim, Number> &offline_data [[maybe_unused]])
    {
#ifdef DEBUG
      auto &[U, precomputed, V] = state_vector;

      constexpr auto nan = std::numeric_limits<Number>::signaling_NaN();
      const unsigned int n_owned = offline_data.n_locally_owned();
      const auto block_size = offline_data.n_parabolic_state_vectors();

      for (unsigned int i = 0; i < n_owned; ++i) {
        precomputed.write_tensor(
            dealii::Tensor<1, prec_dimension, Number>() * nan, i);
        for (unsigned int b = 0; b < block_size; ++b) {
          V.block(b).local_element(i) = nan;
        }
      }
#endif
    }


    /**
     * Helper function that (re)initializes all components of a StateVector
     * to proper sizes.
     */
    template <
        typename Description,
        int dim,
        typename Number,
        typename View =
            typename Description::template HyperbolicSystemView<dim, Number>,
        int problem_dimension = View::problem_dimension,
        int prec_dimension = View::n_precomputed_values>
    void reinit_state_vector(
        StateVector<Number, problem_dimension, prec_dimension> &state_vector,
        const OfflineData<dim, Number> &offline_data)
    {
      auto &[U, precomputed, V] = state_vector;
      U.reinit(offline_data.hyperbolic_vector_partitioner());
      precomputed.reinit(offline_data.precomputed_vector_partitioner());

<<<<<<< HEAD
      const auto block_size = offline_data.n_auxiliary_state_vectors();
=======
      const auto block_size = offline_data.n_parabolic_state_vectors();
>>>>>>> 78f48c86
      V.reinit(block_size);
      for (unsigned int i = 0; i < block_size; ++i) {
        V.block(i).reinit(offline_data.scalar_partitioner());
      }
<<<<<<< HEAD
=======

#ifdef DEBUG
      /* Poison all vectors: */
      using state_type = typename View::state_type;

      constexpr auto nan = std::numeric_limits<Number>::signaling_NaN();

      const unsigned int n_owned = offline_data.n_locally_owned();
      for (unsigned int i = 0; i < n_owned; ++i) {
        U.write_tensor(state_type{} * nan, i);
        precomputed.write_tensor(
            dealii::Tensor<1, prec_dimension, Number>() * nan, i);
        for (unsigned int b = 0; b < block_size; ++b) {
          V.block(b).local_element(i) = nan;
        }
      }
#endif
>>>>>>> 78f48c86
    }
  } // namespace Vectors

} // namespace ryujin<|MERGE_RESOLUTION|>--- conflicted
+++ resolved
@@ -132,17 +132,11 @@
       U.reinit(offline_data.hyperbolic_vector_partitioner());
       precomputed.reinit(offline_data.precomputed_vector_partitioner());
 
-<<<<<<< HEAD
-      const auto block_size = offline_data.n_auxiliary_state_vectors();
-=======
       const auto block_size = offline_data.n_parabolic_state_vectors();
->>>>>>> 78f48c86
       V.reinit(block_size);
       for (unsigned int i = 0; i < block_size; ++i) {
         V.block(i).reinit(offline_data.scalar_partitioner());
       }
-<<<<<<< HEAD
-=======
 
 #ifdef DEBUG
       /* Poison all vectors: */
@@ -160,7 +154,6 @@
         }
       }
 #endif
->>>>>>> 78f48c86
     }
   } // namespace Vectors
 
